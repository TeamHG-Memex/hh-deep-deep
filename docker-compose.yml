version: '2.1'


services:

  hh-trainer:
<<<<<<< HEAD
    image: hyperiongray/hh-deep-deep:autologin-v2  # update below too!
=======
    image: hyperiongray/hh-deep-deep:0.2.4  # update below too!
>>>>>>> 0e42f5f5
    restart: always
    depends_on:
      hh-kafka:
        condition: service_healthy
    volumes:
      - /var/run/docker.sock:/var/run/docker.sock
      - ./deep-deep-jobs:/opt/hh-deep-deep/deep-deep-jobs
    command:
      - hh-deep-deep-service
      - trainer
      - --kafka-host=hh-kafka
      - --docker-image=hyperiongray/deep-deep-hh:0.1.3
      - --host-root=${PWD}
      - --proxy-container=hh-deep-deep-tor-proxy

  hh-crawler:
<<<<<<< HEAD
    image: hyperiongray/hh-deep-deep:autologin-v2
=======
    image: hyperiongray/hh-deep-deep:0.2.4
>>>>>>> 0e42f5f5
    restart: always
    depends_on:
      hh-kafka:
        condition: service_healthy
    volumes:
      - /var/run/docker.sock:/var/run/docker.sock
      - ./dd-jobs:/opt/hh-deep-deep/dd-jobs
    command:
      - hh-deep-deep-service
      - crawler
      - --kafka-host=hh-kafka
      - --docker-image=hyperiongray/dd-crawler-hh:autologin-v1
      - --max-workers=8
      - --host-root=${PWD}
      - --proxy-container=hh-deep-deep-tor-proxy

  hh-modeler:
    image: hyperiongray/hh-page-clf:0.4.6  # update git submodule too
    restart: always
    depends_on:
      hh-kafka:
        condition: service_healthy
    volumes:
      - ./models:/models
    command:
      - hh-page-clf-service
      - --kafka-host=hh-kafka
      - --random-pages=/models/random-pages.jl.gz

  tor-proxy:
    image: hyperiongray/tor-proxy:0.1.1
    network_mode: bridge
    expose:
      - "9050"

  proxy:
    image: hyperiongray/privoxy:0.1.0
    network_mode: bridge
    container_name: hh-deep-deep-tor-proxy
    expose:
      - "8118"
    links:
      - "tor-proxy:torproxy"<|MERGE_RESOLUTION|>--- conflicted
+++ resolved
@@ -4,11 +4,7 @@
 services:
 
   hh-trainer:
-<<<<<<< HEAD
     image: hyperiongray/hh-deep-deep:autologin-v2  # update below too!
-=======
-    image: hyperiongray/hh-deep-deep:0.2.4  # update below too!
->>>>>>> 0e42f5f5
     restart: always
     depends_on:
       hh-kafka:
@@ -25,11 +21,7 @@
       - --proxy-container=hh-deep-deep-tor-proxy
 
   hh-crawler:
-<<<<<<< HEAD
     image: hyperiongray/hh-deep-deep:autologin-v2
-=======
-    image: hyperiongray/hh-deep-deep:0.2.4
->>>>>>> 0e42f5f5
     restart: always
     depends_on:
       hh-kafka:
