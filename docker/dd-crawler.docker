--- conflicted
+++ resolved
@@ -1,10 +1,5 @@
-<<<<<<< HEAD
 FROM dd-crawler
-# FROM hyperiongray/dd-crawler:0.2.4
-=======
-# FROM dd-crawler
 FROM hyperiongray/dd-crawler:0.3.0
->>>>>>> 87d6e9ba
 # ^^ update hyperiongray/dd-crawler-hh as well (image and docker-compose.yml)
 
 COPY xgboost-0.6a2-cp35-none-any.whl .
